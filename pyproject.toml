[build-system]
requires = ["hatchling"]
build-backend = "hatchling.build"

[project]
name = "scos-actions"
dynamic = ["version"]
description = "The base plugin providing common actions and interfaces for SCOS Sensor plugins"
readme = "README.md"
requires-python = ">=3.8"
license = { file = "LICENSE.md" }

authors = [
    { name = "The Institute for Telecommunication Sciences" },
]

maintainers = [
    { name = "Doug Boulware", email = "dboulware@ntia.gov" },
    { name = "Justin Haze", email = "jhaze@ntia.gov" },
    { name = "Anthony Romaniello", email = "aromaniello@ntia.gov" },
]

keywords = [
    "SCOS", "SDR", "spectrum monitoring", "radio", "sensor",
    "spectrum", "monitoring", "remote", "distributed", "sensing",
    "NTIA", "ITS", "telecommunications",
]

classifiers = [
    "Intended Audience :: Developers",
    "Intended Audience :: Science/Research",
    "Intended Audience :: Telecommunications Industry",
    "Natural Language :: English",
    "Operating System :: POSIX :: Linux",
    "Environment :: Plugins",
    "Programming Language :: Python",
    "Programming Language :: Python :: 3",
    "Programming Language :: Python :: 3.8",
    "Programming Language :: Python :: 3.9",
    "Programming Language :: Python :: 3.10",
    "Programming Language :: Python :: 3.11",
]

dependencies = [
    "environs>=9.5.0",
    "django>=3.2.18,<4.0",
<<<<<<< HEAD
    "its_preselector @ git+https://github.com/NTIA/Preselector@3.0.1",
    "msgspec>=0.16.0,<1.0.0",
=======
    "its_preselector @ git+https://github.com/NTIA/Preselector@3.0.2",
>>>>>>> 7ede6cc0
    "numexpr>=2.8.3",
    "numpy>=1.22.0",
    "psutil>=5.9.4",
    "python-dateutil>=2.0",
    "ray>=2.4.0",
    "ruamel.yaml>=0.15",
    "scipy>=1.8.0",
    "sigmf @ git+https://github.com/NTIA/SigMF@multi-recording-archive",
]

[project.optional-dependencies]
test = [
    "pytest>=7.3.1,<8.0",
    "pytest-cov>=4.0.0,<5.0",
    "tox>=4.5.1,<5.0",
]
dev = [
    "hatchling>=1.14.1,<2.0",
    "pre-commit>=3.3.1,<4.0",
    "ray[default]>=2.4.0",
    "scos-actions[test]",
]

[project.urls]
"Repository" = "https://github.com/NTIA/scos-actions"
"Bug Tracker" = "https://github.com/NTIA/scos-actions/issues"
"SCOS Sensor" = "https://github.com/NTIA/scos-sensor"
"NTIA GitHub" = "https://github.com/NTIA"
"ITS Website" = "https://its.ntia.gov"

[tool.hatch.metadata]
allow-direct-references = true

[tool.hatch.version]
path = "scos_actions/__init__.py"<|MERGE_RESOLUTION|>--- conflicted
+++ resolved
@@ -44,12 +44,8 @@
 dependencies = [
     "environs>=9.5.0",
     "django>=3.2.18,<4.0",
-<<<<<<< HEAD
-    "its_preselector @ git+https://github.com/NTIA/Preselector@3.0.1",
+    "its_preselector @ git+https://github.com/NTIA/Preselector@3.0.2",
     "msgspec>=0.16.0,<1.0.0",
-=======
-    "its_preselector @ git+https://github.com/NTIA/Preselector@3.0.2",
->>>>>>> 7ede6cc0
     "numexpr>=2.8.3",
     "numpy>=1.22.0",
     "psutil>=5.9.4",
