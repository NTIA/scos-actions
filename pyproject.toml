[build-system]
requires = ["hatchling"]
build-backend = "hatchling.build"

[project]
name = "scos-actions"
dynamic = ["version"]
description = "The base plugin providing common actions and interfaces for SCOS Sensor plugins"
readme = "README.md"
requires-python = ">=3.8"
license = { file = "LICENSE.md" }

authors = [
    { name = "The Institute for Telecommunication Sciences" },
]

maintainers = [
    { name = "Doug Boulware", email = "dboulware@ntia.gov" },
    { name = "Justin Haze", email = "jhaze@ntia.gov" },
    { name = "Anthony Romaniello", email = "aromaniello@ntia.gov" },
]

keywords = [
    "SCOS", "SDR", "spectrum monitoring", "radio", "sensor",
    "spectrum", "monitoring", "remote", "distributed", "sensing",
    "NTIA", "ITS", "telecommunications",
]

classifiers = [
    "Intended Audience :: Developers",
    "Intended Audience :: Science/Research",
    "Intended Audience :: Telecommunications Industry",
    "Natural Language :: English",
    "Operating System :: POSIX :: Linux",
    "Environment :: Plugins",
    "Programming Language :: Python",
    "Programming Language :: Python :: 3",
    "Programming Language :: Python :: 3.8",
    "Programming Language :: Python :: 3.9",
    "Programming Language :: Python :: 3.10",
    "Programming Language :: Python :: 3.11",
]

dependencies = [
    "environs>=9.5.0",
    "django>=3.2.18,<4.0",
    "its_preselector @ git+https://github.com/NTIA/Preselector@3.1.0",
    "msgspec>=0.16.0,<1.0.0",
    "numexpr>=2.8.3",
    "numpy>=1.22.0",
    "psutil>=5.9.4",
    "python-dateutil>=2.0",
<<<<<<< HEAD
    "ray>=2.6.3,<2.8",
=======
    "ray>=2.6.3,<2.8.0",
>>>>>>> 24f873fb
    "ruamel.yaml>=0.15",
    "scipy>=1.8.0",
    "sigmf @ git+https://github.com/NTIA/SigMF@multi-recording-archive",
]

[project.optional-dependencies]
test = [
    "pytest>=7.3.1,<8.0",
    "pytest-cov>=4.0.0,<5.0",
    "tox>=4.5.1,<5.0",
]
dev = [
    "hatchling>=1.14.1,<2.0",
    "pre-commit>=3.3.1,<4.0",
    "ray[default]>=2.4.0",
    "scos-actions[test]",
]

[project.urls]
"Repository" = "https://github.com/NTIA/scos-actions"
"Bug Tracker" = "https://github.com/NTIA/scos-actions/issues"
"SCOS Sensor" = "https://github.com/NTIA/scos-sensor"
"NTIA GitHub" = "https://github.com/NTIA"
"ITS Website" = "https://its.ntia.gov"

[tool.hatch.metadata]
allow-direct-references = true

[tool.hatch.version]
path = "scos_actions/__init__.py"<|MERGE_RESOLUTION|>--- conflicted
+++ resolved
@@ -50,11 +50,7 @@
     "numpy>=1.22.0",
     "psutil>=5.9.4",
     "python-dateutil>=2.0",
-<<<<<<< HEAD
-    "ray>=2.6.3,<2.8",
-=======
     "ray>=2.6.3,<2.8.0",
->>>>>>> 24f873fb
     "ruamel.yaml>=0.15",
     "scipy>=1.8.0",
     "sigmf @ git+https://github.com/NTIA/SigMF@multi-recording-archive",
