[tox]
env_list =
    py39
    py310
    py311
    py312
<<<<<<< HEAD
    py313
=======
>>>>>>> 10cb0c12
min_version = 4.5.1
skip_missing_interpreters = true
no_package = false

[testenv]
description = Run tests with pytest and generate coverage report
package = wheel
wheel_build_env  = .pkg
extras = test
commands = pytest --cov-report term-missing --no-cov-on-fail --cov {posargs}

[gh]  ; GitHub Actions CI with tox-gh
python =
    3.9 = py39
    3.10 = py310
    3.11 = py311
<<<<<<< HEAD
    3.12 = py312
    3.13 = py313
=======
    3.12 = py312
>>>>>>> 10cb0c12
<|MERGE_RESOLUTION|>--- conflicted
+++ resolved
@@ -4,10 +4,6 @@
     py310
     py311
     py312
-<<<<<<< HEAD
-    py313
-=======
->>>>>>> 10cb0c12
 min_version = 4.5.1
 skip_missing_interpreters = true
 no_package = false
@@ -24,9 +20,4 @@
     3.9 = py39
     3.10 = py310
     3.11 = py311
-<<<<<<< HEAD
-    3.12 = py312
-    3.13 = py313
-=======
-    3.12 = py312
->>>>>>> 10cb0c12
+    3.12 = py312