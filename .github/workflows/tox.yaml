name: Tox

on:
  workflow_dispatch:
  push:
    branches:
      - master
    paths:
      - 'scos_actions/**'
      - '.github/workflows/**'
      - 'pyproject.toml'
      - 'tox.ini'
  pull_request:
    branches:
      - master
    paths:
      - 'scos_actions/**'
      - '.github/workflows/**'
      - 'pyproject.toml'
      - 'tox.ini'

concurrency:
  group: ${{ github.workflow }}-${{ github.event.pull_request.number || github.sha }}
  cancel-in-progress: true

jobs:
  run-all-tests:
    name: Py${{ matrix.py }} / ${{ matrix.os }}
    runs-on: ${{ matrix.os }}
    strategy:
      fail-fast: false
      matrix:
        os:
          - ubuntu-22.04
        py:
          - "3.9"
          - "3.10"
          - "3.11"
          - "3.12"
<<<<<<< HEAD
          - "3.13"
=======
>>>>>>> 10cb0c12
    steps:
      - name: Set up Python ${{ matrix.py }}
        uses: actions/setup-python@v5
        with:
          python-version: ${{ matrix.py }}
      - name: Checkout scos-actions
        uses: actions/checkout@v4
      - name: Install tox-gh
        run: python -m pip install tox-gh
      - name: Set up test suite
        run: tox r -vv --notest
      - name: Run test suite
        run: tox r --skip-pkg-install
        env:
          PYTEST_ADDOPTS: "-vv --durations=0"<|MERGE_RESOLUTION|>--- conflicted
+++ resolved
@@ -37,10 +37,6 @@
           - "3.10"
           - "3.11"
           - "3.12"
-<<<<<<< HEAD
-          - "3.13"
-=======
->>>>>>> 10cb0c12
     steps:
       - name: Set up Python ${{ matrix.py }}
         uses: actions/setup-python@v5
