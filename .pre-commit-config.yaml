default_language_version:
  python: python3.8
repos:
  - repo: https://github.com/pre-commit/pre-commit-hooks
    rev: v4.5.0
    hooks:
      - id: check-ast
        types: [file, python]
      - id: check-case-conflict
      - id: check-docstring-first
        types: [file, python]
      - id: check-merge-conflict
      - id: check-yaml
        types: [file, yaml]
      - id: debug-statements
        types: [file, python]
      - id: detect-private-key
      - id: end-of-file-fixer
      - id: trailing-whitespace
  - repo: https://github.com/asottile/pyupgrade
<<<<<<< HEAD
    rev: v3.15.1
=======
    rev: v3.15.2
>>>>>>> 2763dab7
    hooks:
      - id: pyupgrade
        args: ["--py38-plus"]
  - repo: https://github.com/pycqa/isort
    rev: 5.13.2
    hooks:
      - id: isort
        name: isort (python)
        types: [file, python]
        args: ["--profile", "black", "--filter-files", "--gitignore"]
  - repo: https://github.com/psf/black
<<<<<<< HEAD
    rev: 24.2.0
=======
    rev: 24.3.0
>>>>>>> 2763dab7
    hooks:
      - id: black
        types: [file, python]
  - repo: https://github.com/igorshubovych/markdownlint-cli
    rev: v0.39.0
    hooks:
      - id: markdownlint
        types: [file, markdown]
        exclude: GitHubRepoPublicReleaseApproval.md|LICENSE.md<|MERGE_RESOLUTION|>--- conflicted
+++ resolved
@@ -18,11 +18,7 @@
       - id: end-of-file-fixer
       - id: trailing-whitespace
   - repo: https://github.com/asottile/pyupgrade
-<<<<<<< HEAD
-    rev: v3.15.1
-=======
     rev: v3.15.2
->>>>>>> 2763dab7
     hooks:
       - id: pyupgrade
         args: ["--py38-plus"]
@@ -34,11 +30,7 @@
         types: [file, python]
         args: ["--profile", "black", "--filter-files", "--gitignore"]
   - repo: https://github.com/psf/black
-<<<<<<< HEAD
-    rev: 24.2.0
-=======
     rev: 24.3.0
->>>>>>> 2763dab7
     hooks:
       - id: black
         types: [file, python]
