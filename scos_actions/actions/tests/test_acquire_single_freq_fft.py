--- conflicted
+++ resolved
@@ -28,10 +28,6 @@
     measurement_action_completed.connect(callback)
     action = actions["test_single_frequency_m4s_action"]
     assert action.description
-<<<<<<< HEAD
-=======
-    sensor = Sensor(signal_analyzer=MockSignalAnalyzer(), capabilities={})
->>>>>>> b0dd42b0
     action(
         sensor=MockSensor(),
         schedule_entry=SINGLE_FREQUENCY_FFT_ACQUISITION,
@@ -85,16 +81,13 @@
                 "description",
             ]
         ]
-<<<<<<< HEAD
-    )
-=======
     )
 
 
 def test_num_samples_skip():
     action = actions["test_single_frequency_m4s_action"]
     assert action.description
-    sensor = Sensor(signal_analyzer=MockSignalAnalyzer(), capabilities={})
-    action(sensor, SINGLE_FREQUENCY_FFT_ACQUISITION, 1)
-    assert action.sensor.signal_analyzer._num_samples_skip == action.parameters["nskip"]
->>>>>>> b0dd42b0
+    action(
+        sensor=MockSensor(), schedule_entry=SINGLE_FREQUENCY_FFT_ACQUISITION, task_id=1
+    )
+    assert action.sensor.signal_analyzer._num_samples_skip == action.parameters["nskip"]