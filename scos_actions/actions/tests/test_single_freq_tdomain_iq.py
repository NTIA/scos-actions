import pytest
from scos_actions.actions.tests.utils import check_metadata_fields
from scos_actions.discover import test_actions as actions
from scos_actions.hardware.mocks.mock_sensor import MockSensor
from scos_actions.hardware.mocks.mock_sigan import MockSignalAnalyzer
from scos_actions.signals import measurement_action_completed

SINGLE_TIMEDOMAIN_IQ_ACQUISITION = {
    "name": "test_acq",
    "start": None,
    "stop": None,
    "interval": None,
    "action": "test_single_frequency_iq_action",
}


def test_metadata_timedomain_iq_single_acquisition():
    _data = None
    _metadata = None
    _task_id = 0

    def callback(sender, **kwargs):
        nonlocal _data
        nonlocal _metadata
        nonlocal _task_id
        _task_id = kwargs["task_id"]
        _data = kwargs["data"]
        _metadata = kwargs["metadata"]

    measurement_action_completed.connect(callback)
    action = actions["test_single_frequency_iq_action"]
    assert action.description
<<<<<<< HEAD
    sensor = MockSensor()
=======
    sensor = Sensor(signal_analyzer=MockSignalAnalyzer(), capabilities={})
>>>>>>> b0dd42b0
    action(sensor, SINGLE_TIMEDOMAIN_IQ_ACQUISITION, 1)
    assert _data.any()
    assert _metadata
    assert _task_id == 1
    check_metadata_fields(
        _metadata,
        action,
        SINGLE_TIMEDOMAIN_IQ_ACQUISITION["name"],
        SINGLE_TIMEDOMAIN_IQ_ACQUISITION["action"],
        1,
    )
    assert len(_metadata["captures"]) == 1
    assert all(
        [
            k in _metadata["captures"][0]
            for k in [
                "core:frequency",
                "core:datetime",
                "ntia-sensor:duration",
                "ntia-sensor:overload",
                "core:sample_start",
            ]
        ]
    )


def test_required_components():
    action = actions["test_single_frequency_m4s_action"]
    mock_sigan = MockSignalAnalyzer()
    mock_sigan._is_available = False
<<<<<<< HEAD
    sensor = MockSensor(signal_analyzer=mock_sigan)
    with pytest.raises(RuntimeError):
        action(sensor, SINGLE_TIMEDOMAIN_IQ_ACQUISITION, 1)
    mock_sigan._is_available = True
=======
    sensor = Sensor(signal_analyzer=mock_sigan, capabilities={})
    with pytest.raises(RuntimeError):
        action(sensor, SINGLE_TIMEDOMAIN_IQ_ACQUISITION, 1)
    mock_sigan._is_available = True


def test_num_samples_skip():
    action = actions["test_single_frequency_iq_action"]
    assert action.description
    mock_sigan = MockSignalAnalyzer()
    sensor = Sensor(signal_analyzer=mock_sigan, capabilities={})
    action(sensor, SINGLE_TIMEDOMAIN_IQ_ACQUISITION, 1)
    assert action.sensor.signal_analyzer._num_samples_skip == action.parameters["nskip"]
>>>>>>> b0dd42b0
<|MERGE_RESOLUTION|>--- conflicted
+++ resolved
@@ -1,4 +1,5 @@
 import pytest
+
 from scos_actions.actions.tests.utils import check_metadata_fields
 from scos_actions.discover import test_actions as actions
 from scos_actions.hardware.mocks.mock_sensor import MockSensor
@@ -30,11 +31,7 @@
     measurement_action_completed.connect(callback)
     action = actions["test_single_frequency_iq_action"]
     assert action.description
-<<<<<<< HEAD
     sensor = MockSensor()
-=======
-    sensor = Sensor(signal_analyzer=MockSignalAnalyzer(), capabilities={})
->>>>>>> b0dd42b0
     action(sensor, SINGLE_TIMEDOMAIN_IQ_ACQUISITION, 1)
     assert _data.any()
     assert _metadata
@@ -65,13 +62,7 @@
     action = actions["test_single_frequency_m4s_action"]
     mock_sigan = MockSignalAnalyzer()
     mock_sigan._is_available = False
-<<<<<<< HEAD
     sensor = MockSensor(signal_analyzer=mock_sigan)
-    with pytest.raises(RuntimeError):
-        action(sensor, SINGLE_TIMEDOMAIN_IQ_ACQUISITION, 1)
-    mock_sigan._is_available = True
-=======
-    sensor = Sensor(signal_analyzer=mock_sigan, capabilities={})
     with pytest.raises(RuntimeError):
         action(sensor, SINGLE_TIMEDOMAIN_IQ_ACQUISITION, 1)
     mock_sigan._is_available = True
@@ -80,8 +71,7 @@
 def test_num_samples_skip():
     action = actions["test_single_frequency_iq_action"]
     assert action.description
-    mock_sigan = MockSignalAnalyzer()
-    sensor = Sensor(signal_analyzer=mock_sigan, capabilities={})
-    action(sensor, SINGLE_TIMEDOMAIN_IQ_ACQUISITION, 1)
-    assert action.sensor.signal_analyzer._num_samples_skip == action.parameters["nskip"]
->>>>>>> b0dd42b0
+    action(
+        sensor=MockSensor(), schedule_entry=SINGLE_TIMEDOMAIN_IQ_ACQUISITION, task_id=1
+    )
+    assert action.sensor.signal_analyzer._num_samples_skip == action.parameters["nskip"]