from scos_actions.discover import test_actions as actions
from scos_actions.hardware.mocks.mock_sensor import MockSensor
from scos_actions.signals import measurement_action_completed

SINGLE_TIMEDOMAIN_IQ_MULTI_RECORDING_ACQUISITION = {
    "name": "test_multirec_acq",
    "start": None,
    "stop": None,
    "interval": None,
    "action": "test_multi_frequency_iq_action",
}


def test_metadata_timedomain_iq_multiple_acquisition():
    _datas = []
    _metadatas = []
    _task_ids = []
    _count = 0
    _recording_ids = []

    def callback(sender, **kwargs):
        nonlocal _datas
        nonlocal _metadatas
        nonlocal _task_ids
        nonlocal _count
        nonlocal _recording_ids
        _task_ids.append(kwargs["task_id"])
        _datas.append(kwargs["data"])
        _metadatas.append(kwargs["metadata"])
        _count += 1
        _recording_ids.append(kwargs["metadata"]["global"]["ntia-scos:recording"])

    measurement_action_completed.connect(callback)
    action = actions["test_multi_frequency_iq_action"]
    assert action.description
<<<<<<< HEAD
    sensor = MockSensor()
=======
    mock_sigan = MockSignalAnalyzer()
    sensor = Sensor(signal_analyzer=mock_sigan, capabilities={})
>>>>>>> b0dd42b0
    action(sensor, SINGLE_TIMEDOMAIN_IQ_MULTI_RECORDING_ACQUISITION, 1)
    for i in range(_count):
        assert _datas[i].any()
        assert _metadatas[i]
        assert _task_ids[i] == 1
        assert _recording_ids[i] == i + 1
<<<<<<< HEAD
    assert _count == 10
=======
    assert _count == 10


def test_num_samples_skip():
    action = actions["test_multi_frequency_iq_action"]
    assert action.description
    mock_sigan = MockSignalAnalyzer()
    sensor = Sensor(signal_analyzer=mock_sigan, capabilities={})
    action(sensor, SINGLE_TIMEDOMAIN_IQ_MULTI_RECORDING_ACQUISITION, 1)
    if isinstance(action.parameters["nskip"], list):
        assert (
            action.sensor.signal_analyzer._num_samples_skip
            == action.parameters["nskip"][-1]
        )
    else:
        assert (
            action.sensor.signal_analyzer._num_samples_skip
            == action.parameters["nskip"]
        )
>>>>>>> b0dd42b0
<|MERGE_RESOLUTION|>--- conflicted
+++ resolved
@@ -33,30 +33,24 @@
     measurement_action_completed.connect(callback)
     action = actions["test_multi_frequency_iq_action"]
     assert action.description
-<<<<<<< HEAD
     sensor = MockSensor()
-=======
-    mock_sigan = MockSignalAnalyzer()
-    sensor = Sensor(signal_analyzer=mock_sigan, capabilities={})
->>>>>>> b0dd42b0
     action(sensor, SINGLE_TIMEDOMAIN_IQ_MULTI_RECORDING_ACQUISITION, 1)
     for i in range(_count):
         assert _datas[i].any()
         assert _metadatas[i]
         assert _task_ids[i] == 1
         assert _recording_ids[i] == i + 1
-<<<<<<< HEAD
-    assert _count == 10
-=======
     assert _count == 10
 
 
 def test_num_samples_skip():
     action = actions["test_multi_frequency_iq_action"]
     assert action.description
-    mock_sigan = MockSignalAnalyzer()
-    sensor = Sensor(signal_analyzer=mock_sigan, capabilities={})
-    action(sensor, SINGLE_TIMEDOMAIN_IQ_MULTI_RECORDING_ACQUISITION, 1)
+    action(
+        sensor=MockSensor(),
+        schedule_entry=SINGLE_TIMEDOMAIN_IQ_MULTI_RECORDING_ACQUISITION,
+        task_id=1,
+    )
     if isinstance(action.parameters["nskip"], list):
         assert (
             action.sensor.signal_analyzer._num_samples_skip
@@ -66,5 +60,4 @@
         assert (
             action.sensor.signal_analyzer._num_samples_skip
             == action.parameters["nskip"]
-        )
->>>>>>> b0dd42b0
+        )