# What follows is a parameterizable description of the algorithm used by this
# action. The first line is the summary and should be written in plain text.
# Everything following that is the extended description, which can be written
# in Markdown and MathJax. Each name in curly brackets '{}' will be replaced
# with the value specified in the `description` method which can be found at
# the very bottom of this file. Since this parameterization step affects
# everything in curly brackets, math notation such as {m \over n} must be
# escaped to {{m \over n}}.
#
# To print out this docstring after parameterization, see
# scos-sensor/scripts/print_action_docstring.py. You can then paste that into the
# SCOS Markdown Editor (link below) to see the final rendering.
#
# Resources:
# - MathJax reference: https://math.meta.stackexchange.com/q/5020
# - Markdown reference: https://commonmark.org/help/
# - SCOS Markdown Editor: https://ntia.github.io/scos-md-editor/
#
r"""Capture time-domain IQ samples at the following {num_center_frequencies} frequencies: {center_frequencies}.

# {name}

## Signal Analyzer setup and sample acquisition

Each time this task runs, the following process is followed:

{acquisition_plan}

This will take a minimum of {min_duration_ms:.2f} ms, not including signal analyzer
tuning, dropping samples after retunes, and data storage.

## Time-domain processing

If specified, a voltage scaling factor is applied to the complex time-domain
signals.
"""

import logging

import numpy as np

from scos_actions import utils
from scos_actions.actions.acquire_single_freq_tdomain_iq import (
    CAL_ADJUST,
    DURATION_MS,
    FREQUENCY,
    NUM_SKIP,
    SingleFrequencyTimeDomainIqAcquisition,
)
from scos_actions.hardware.sensor import Sensor
from scos_actions.metadata.structs import ntia_sensor
from scos_actions.metadata.structs.capture import CaptureSegment
from scos_actions.signals import measurement_action_completed
from scos_actions.utils import get_parameter

logger = logging.getLogger(__name__)


class SteppedFrequencyTimeDomainIqAcquisition(SingleFrequencyTimeDomainIqAcquisition):
    """Acquire IQ data at each of the requested frequencies.

    The action will set any matching attributes found in the
    signal analyzer object. The following parameters are required
    by the action:

        name: The name of the action.
        frequency: An iterable of center frequencies, in Hz.
        duration_ms: An iterable of measurement durations, per
            center_frequency, in ms

    For the parameters required by the signal analyzer, see the
    documentation from the Python package for the signal analyzer
    being used.

    :param parameters: The dictionary of parameters needed for
        the action and the signal analyzer.
    :param sigan: instance of SignalAnalyzerInterface
    """

    def __init__(self, parameters: dict):
        super().__init__(parameters=parameters)
        num_center_frequencies = len(parameters[FREQUENCY])
        # Create iterable parameter set
        self.iterable_params = utils.get_iterable_parameters(parameters)
        self.num_center_frequencies = num_center_frequencies

    def __call__(self, sensor: Sensor, schedule_entry: dict, task_id: int):
        """This is the entrypoint function called by the scheduler."""
        self._sensor = sensor
        self.test_required_components()
        saved_samples = 0

        for recording_id, measurement_params in enumerate(
            self.iterable_params, start=1
        ):
            self.get_sigmf_builder(schedule_entry)
            self.configure(measurement_params)
            duration_ms = get_parameter(DURATION_MS, measurement_params)
            nskip = get_parameter(NUM_SKIP, measurement_params)
            cal_adjust = get_parameter(CAL_ADJUST, measurement_params)
            sample_rate = self.sensor.signal_analyzer.sample_rate
            num_samples = int(sample_rate * duration_ms * 1e-3)
            measurement_result = super().acquire_data(
                num_samples, nskip, cal_adjust, cal_params=measurement_params
            )
            measurement_result.update(measurement_params)
            end_time = utils.get_datetime_str_now()
            measurement_result["end_time"] = end_time
            measurement_result["task_id"] = task_id
            measurement_result["name"] = self.name
            measurement_result["classification"] = self.classification
            sigan_settings = self.get_sigan_settings(measurement_result)
            capture_segment = self.create_capture_segment(
                0, sigan_settings, measurement_result
            )
<<<<<<< HEAD
            sigan_cal = self.sensor.signal_analyzer.sigan_calibration_data
            sensor_cal = self.sensor.signal_analyzer.sensor_calibration_data
            if sigan_cal is not None:
                if "1db_compression_point" in sigan_cal:
                    sigan_cal["compression_point"] = sigan_cal.pop(
                        "1db_compression_point"
                    )
                capture_segment.sigan_calibration = ntia_sensor.Calibration(**sigan_cal)
            if sensor_cal is not None:
                if "1db_compression_point" in sensor_cal:
                    sensor_cal["compression_point"] = sensor_cal.pop(
                        "1db_compression_point"
                    )
                capture_segment.sensor_calibration = ntia_sensor.Calibration(
                    **sensor_cal
                )
=======
>>>>>>> 2763dab7
            measurement_result["capture_segment"] = capture_segment

            self.create_metadata(measurement_result, recording_id)
            measurement_action_completed.send(
                sender=self.__class__,
                task_id=task_id,
                data=measurement_result["data"],
                metadata=self.sigmf_builder.metadata,
            )
            saved_samples += num_samples

    @property
    def description(self):
        """Parameterize and return the module-level docstring."""

        acquisition_plan = ""
        used_keys = [FREQUENCY, DURATION_MS, "name"]
        acq_plan_template = "The signal analyzer is tuned to {center_frequency:.2f} MHz and the following parameters are set:\n"
        acq_plan_template += "{parameters}"
        acq_plan_template += "Then, acquire samples for {duration_ms} ms.\n"

        for measurement_params in self.iterable_params:
            parameters = ""
            for name, value in measurement_params.items():
                if name not in used_keys:
                    parameters += f"{name} = {value}\n"
            acquisition_plan += acq_plan_template.format(
                **{
                    "center_frequency": measurement_params[FREQUENCY] / 1e6,
                    "parameters": parameters,
                    "duration_ms": measurement_params[DURATION_MS],
                }
            )

        durations = [v[DURATION_MS] for v in self.iterable_params]
        min_duration_ms = np.sum(durations)

        defs = {
            "name": self.name,
            "num_center_frequencies": self.num_center_frequencies,
            "center_frequencies": ", ".join(
                [f"{param[FREQUENCY] / 1e6:.2f} MHz" for param in self.iterable_params]
            ),
            "acquisition_plan": acquisition_plan,
            "min_duration_ms": min_duration_ms,
        }

        # __doc__ refers to the module docstring at the top of the file
        return __doc__.format(**defs)<|MERGE_RESOLUTION|>--- conflicted
+++ resolved
@@ -113,25 +113,6 @@
             capture_segment = self.create_capture_segment(
                 0, sigan_settings, measurement_result
             )
-<<<<<<< HEAD
-            sigan_cal = self.sensor.signal_analyzer.sigan_calibration_data
-            sensor_cal = self.sensor.signal_analyzer.sensor_calibration_data
-            if sigan_cal is not None:
-                if "1db_compression_point" in sigan_cal:
-                    sigan_cal["compression_point"] = sigan_cal.pop(
-                        "1db_compression_point"
-                    )
-                capture_segment.sigan_calibration = ntia_sensor.Calibration(**sigan_cal)
-            if sensor_cal is not None:
-                if "1db_compression_point" in sensor_cal:
-                    sensor_cal["compression_point"] = sensor_cal.pop(
-                        "1db_compression_point"
-                    )
-                capture_segment.sensor_calibration = ntia_sensor.Calibration(
-                    **sensor_cal
-                )
-=======
->>>>>>> 2763dab7
             measurement_result["capture_segment"] = capture_segment
 
             self.create_metadata(measurement_result, recording_id)
