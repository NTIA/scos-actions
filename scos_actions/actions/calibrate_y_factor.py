--- conflicted
+++ resolved
@@ -241,11 +241,7 @@
         # Set noise diode on
         logger.debug("Setting noise diode on")
         super().configure_preselector(NOISE_DIODE_ON)
-<<<<<<< HEAD
-        time.sleep(1)
-=======
         time.sleep(0.25)
->>>>>>> 6a15e670
 
         # Get noise diode on IQ
         logger.debug("Acquiring IQ samples with noise diode ON")
@@ -257,11 +253,7 @@
         # Set noise diode off
         logger.debug("Setting noise diode off")
         self.configure_preselector(NOISE_DIODE_OFF)
-<<<<<<< HEAD
-        time.sleep(1)
-=======
         time.sleep(0.25)
->>>>>>> 6a15e670
 
         # Get noise diode off IQ
         logger.debug("Acquiring IQ samples with noise diode OFF")
