--- conflicted
+++ resolved
@@ -432,17 +432,11 @@
         # Filter IQ and place it in the object store
         iqdata = ray.put(sosfilt(sos=self.iir_sos, x=iqdata))
         # Compute PSD, PVT, PFP, and APD concurrently.
-<<<<<<< HEAD
-        # Do not wait until they finish. Yield references to their results.
-        yield [worker.run.remote(iqdata) for worker in self.workers]
-        #del iqdata
-=======
         fft_reference = self.fft_worker.run.remote(iqdata)
         pvt_reference = self.pvt_worker.run.remote(iqdata)
         pfp_reference = self.pfp_worker.run.remote(iqdata)
         apd_reference = self.apd_worker.run.remote(iqdata)
         return fft_reference, pvt_reference, pfp_reference, apd_reference
->>>>>>> 057f6ab8
 
 
 class NasctnSeaDataProduct(Action):
@@ -558,14 +552,7 @@
             tic = perf_counter()
             data_products_refs.append(iq_processors[i % NUM_ACTORS].run.remote(measurement_result["data"]))
 
-<<<<<<< HEAD
-            dp_procs.append(
-                iq_processors[i % NUM_ACTORS].run.remote(measurement_result["data"])
-            )
-            #del measurement_result["data"]
-=======
             del measurement_result["data"]
->>>>>>> 057f6ab8
             toc = perf_counter()
             logger.debug(f"IQ data delivered for processing in {toc-tic:.2f} s")
             # Create capture segment with channel-specific metadata before sigan is reconfigured
@@ -599,28 +586,6 @@
         for index in range(len(data_products_refs)):
             logger.debug(f"Working on channel {index}")
             channel_data = []
-<<<<<<< HEAD
-            for object_ref in channel_data_refs: # only one
-                data_arr = ray.get(object_ref)
-                for i, data_ref in enumerate(data_arr):
-                    # Now block until the data is ready
-                    data = ray.get(data_ref)
-                    if i == 1:
-                        # Power-vs-Time results, a tuple of arrays
-                        data, summaries = data  # Split the tuple
-                        max_max_ch_pwrs.append(DATA_TYPE(summaries[0]))
-                        med_mean_ch_pwrs.append(DATA_TYPE(summaries[1]))
-                        mean_ch_pwrs.append(DATA_TYPE(summaries[2]))
-                        median_ch_pwrs.append(DATA_TYPE(summaries[3]))
-                        #del summaries
-                    if i == 3:  # Separate condition is intentional
-                        # APD result: append instead of extend,
-                        # since the result is a single 1D array
-                        channel_data.append(data)
-                    else:
-                        # For 2D arrays (PSD, PVT, PFP)
-                        channel_data.extend(data)
-=======
             # Now block until the data is ready
             dp_refs_tuple = ray.get(data_products_refs[index])
             psd_ref, pvt_ref, pfp_ref, apd_ref = dp_refs_tuple
@@ -644,7 +609,6 @@
             apd_data = ray.get(apd_ref)
             channel_data.append(apd_data)
 
->>>>>>> 057f6ab8
             toc = perf_counter()
             logger.debug(f"Waited {toc-tic} s for channel data")
             all_data.extend(NasctnSeaDataProduct.transform_data(channel_data))
@@ -652,11 +616,7 @@
         for ray_actor in iq_processors:
             ray.kill(ray_actor)
         result_toc = perf_counter()
-<<<<<<< HEAD
-        #del dp_procs, iq_processors, channel_data, channel_data_refs
-=======
         del  iq_processors, channel_data
->>>>>>> 057f6ab8
         logger.debug(f"Got all processed data in {result_toc-result_tic:.2f} s")
 
         # Build metadata and convert data to compressed bytes
