--- conflicted
+++ resolved
@@ -653,23 +653,11 @@
             self.cal_adjust = utils.get_parameter(CAL_ADJUST, params)
         logger.debug(f"cal_adjust={self.cal_adjust}")
         # Collect IQ data
-<<<<<<< HEAD
-        measurement_result = self.sensor.signal_analyzer.acquire_time_domain_samples(
-            num_samples, nskip, cal_adjust=self.cal_adjust
+        measurement_result = self.sensor.acquire_time_domain_samples(
+            num_samples, nskip, cal_params=params, cal_adjust=self.cal_adjust
         )
         # Store some metadata with the IQ
         measurement_result.update(params)
-        if self.cal_adjust:
-            measurement_result["sensor_cal"] = (
-                self.sensor.signal_analyzer.sensor_calibration_data
-            )
-=======
-        measurement_result = self.sensor.acquire_time_domain_samples(
-            num_samples, nskip, cal_params=params
-        )
-        # Store some metadata with the IQ
-        measurement_result.update(params)
->>>>>>> 2763dab7
         toc = perf_counter()
         logger.debug(
             f"IQ Capture ({duration_ms} ms @ {(params[FREQUENCY]/1e6):.1f} MHz) completed in {toc-tic:.2f} s."
@@ -1165,9 +1153,14 @@
             datetime=measurement_result["capture_time"],
             duration=measurement_result[DURATION_MS],
             overload=measurement_result["overload"],
-<<<<<<< HEAD
-=======
-            sensor_calibration=ntia_sensor.Calibration(
+            sigan_settings=ntia_sensor.SiganSettings(
+                reference_level=self.sensor.signal_analyzer.reference_level,
+                attenuation=self.sensor.signal_analyzer.attenuation,
+                preamp_enable=self.sensor.signal_analyzer.preamp_enable,
+            ),
+        )
+        if self.cal_adjust:
+            capture_segment.sensor_calibration = ntia_sensor.Calibration(
                 datetime=self.sensor.sensor_calibration_data["datetime"],
                 gain=round(measurement_result["applied_calibration"]["gain"], 3),
                 noise_figure=round(
@@ -1177,29 +1170,11 @@
                     self.sensor.sensor_calibration_data["temperature"], 1
                 ),
                 reference=measurement_result["reference"],
-            ),
->>>>>>> 2763dab7
-            sigan_settings=ntia_sensor.SiganSettings(
-                reference_level=self.sensor.signal_analyzer.reference_level,
-                attenuation=self.sensor.signal_analyzer.attenuation,
-                preamp_enable=self.sensor.signal_analyzer.preamp_enable,
-            ),
-        )
-<<<<<<< HEAD
-        if self.cal_adjust:
-            capture_segment.sensor_calibration = ntia_sensor.Calibration(
-                datetime=measurement_result["sensor_cal"]["datetime"],
-                gain=round(measurement_result["sensor_cal"]["gain"], 3),
-                noise_figure=round(measurement_result["sensor_cal"]["noise_figure"], 3),
-                temperature=round(measurement_result["sensor_cal"]["temperature"], 1),
-                reference=DATA_REFERENCE_POINT,
-            )
-=======
+            )
         if "compression_point" in measurement_result["applied_calibration"]:
             capture_segment.sensor_calibration.compression_point = measurement_result[
                 "applied_calibration"
             ]["compression_point"]
->>>>>>> 2763dab7
         self.sigmf_builder.add_capture(capture_segment)
 
     def get_sigmf_builder(
