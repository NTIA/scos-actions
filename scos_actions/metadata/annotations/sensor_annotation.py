--- conflicted
+++ resolved
@@ -37,11 +37,7 @@
             {
                 "rf_path_index": "ntia-sensor:rf_path_index",
                 "overload": "ntia-sensor:overload",
-<<<<<<< HEAD
-                "attenuation_setting_sigan": "ntia-sensor:attenutation_setting_sigan",
-=======
                 "attenuation_setting_sigan": "ntia-sensor:attenuation_setting_sigan",
->>>>>>> a9d28395
                 "gain_setting_sigan": "ntia-sensor:gain_setting_sigan",
                 "gps_nmea": "ntia-sensor:gps_nmea",
             }
