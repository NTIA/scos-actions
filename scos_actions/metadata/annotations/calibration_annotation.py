--- conflicted
+++ resolved
@@ -1,9 +1,5 @@
 from dataclasses import dataclass
-<<<<<<< HEAD
-from typing import Optional
-=======
 from typing import Any, Optional
->>>>>>> a9ef51e0
 
 from scos_actions.metadata.annotation_segment import AnnotationSegment
 
@@ -15,11 +11,7 @@
 
     Most values are read from sensor and sigan calibrations,
     expected to exist in a ``measurement_result`` dictionary.
-<<<<<<< HEAD
-    The sensor and sigan calibration parameters are required.
-=======
     No parameters are required.
->>>>>>> a9ef51e0
 
     Refer to the documentation of the ``ntia-sensor`` extension of
     SigMF for more information.
@@ -27,20 +19,12 @@
     :param sigan_cal: Sigan calibration result, likely stored
         in the ``measurement_result`` dictionary. This should contain
         keys: ``gain_sigan``, ``noise_figure_sigan``, ``1db_compression_sigan``,
-<<<<<<< HEAD
-        and ``enbw_sigan``.
-=======
         and ``enbw_sigan``. Any missing keys will be skipped.
->>>>>>> a9ef51e0
     :param sensor_cal: Sensor calibration result, likely stored
         in the ``measurement_result`` dictionary. This should contain
         keys: ``gain_preselector``, ``noise_figure_sensor``, ``1db_compression_sensor``,
         ``enbw_sensor``, and ``gain_sensor``. Optionally, it can also include
-<<<<<<< HEAD
-        a ``temperature`` key.
-=======
         a ``temperature`` key. Any missing keys will be skipped.
->>>>>>> a9ef51e0
     :param mean_noise_power_sensor: Mean noise power density of the sensor.
     :param mean_noise_power_units: The units of ``mean_noise_power_sensor``.
     :param mean_noise_power_reference: Reference point for ``mean_noise_power_sensor``,
@@ -56,22 +40,6 @@
     def __post_init__(self):
         super().__post_init__()
         # Load values from sensor and sigan calibrations
-<<<<<<< HEAD
-        self.gain_sigan = self.sigan_cal["gain_sigan"]
-        self.noise_figure_sigan = self.sigan_cal["noise_figure_sigan"]
-        self.compression_point_sigan = self.sigan_cal["1db_compression_sigan"]
-        self.enbw_sigan = self.sigan_cal["enbw_sigan"]
-        self.gain_preselector = self.sensor_cal["gain_preselector"]
-        self.noise_figure_sensor = self.sensor_cal["noise_figure_sensor"]
-        self.compression_point_sensor = self.sensor_cal["1db_compression_sensor"]
-        self.enbw_sensor = self.sensor_cal["enbw_sensor"]
-        if "temperature" in self.sensor_cal:
-            self.temperature = self.sensor_cal["temperature"]
-        else:
-            self.temperature = None
-        # Additional key gain_sensor is not in SigMF ntia-sensor spec but is included
-        self.gain_sensor = self.sensor_cal["gain_sensor"]
-=======
         if self.sigan_cal is not None:
             self.gain_sigan = self.get_cal_value_if_exists(self.sigan_cal, "gain_sigan")
             self.noise_figure_sigan = self.get_cal_value_if_exists(
@@ -101,7 +69,6 @@
             self.gain_sensor = self.get_cal_value_if_exists(
                 self.sensor_cal, "gain_sensor"
             )
->>>>>>> a9ef51e0
         # Define SigMF key names
         self.sigmf_keys.update(
             {
@@ -121,9 +88,6 @@
             }
         )
         # Create annotation segment
-<<<<<<< HEAD
-        super().create_annotation_segment()
-=======
         super().create_annotation_segment()
 
     @staticmethod
@@ -133,5 +97,4 @@
             return value
         except KeyError:
             # create_annotation_segment skips None values
-            return None
->>>>>>> a9ef51e0
+            return None