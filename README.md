--- conflicted
+++ resolved
@@ -1,31 +1,14 @@
 # Title: NTIA/ITS SCOS Actions Plugin
 
 This repository contains common actions and interfaces to be re-used by scos-sensor
-<<<<<<< HEAD
 plugins. See the [scos-sensor README](
 https://github.com/NTIA/scos-sensor/blob/SMBWTB475_refactor_radio_interface/README.md)
 for more information about scos-sensor, especially the [Architecture](
-https://github.com/NTIA/scos-sensor/blob/SMBWTB475_refactor_radio_interface/README.md#3-architecture
+https://github.com/NTIA/scos-sensor/blob/SMBWTB475_refactor_radio_interface/README.md#architecture
 ) and the [Actions and Hardware Support](
-https://github.com/NTIA/scos-sensor/blob/SMBWTB475_refactor_radio_interface/README.md#7-actions-and-hardware-support
+https://github.com/NTIA/scos-sensor/blob/SMBWTB475_refactor_radio_interface/README.md#actions-and-hardware-support
 ) sections which explain how scos-actions is used in the scos-sensor plugin
 architecture.
-
-## Table of Contents
-
-- [Overview of Repo Structure](#1-overview-of-repo-structure)
-- [Running in scos-sensor](#2-running-in-scos-sensor)
-- [Development](#3-development)
-- [License](#4-license)
-- [Contact](#5-contact)
-
-## 1. Overview of Repo Structure
-=======
-plugins. See the [scos-sensor documentation](
-    https://github.com/NTIA/scos-sensor/blob/SMBWTB475_refactor_radio_interface/README.md)
-for more information about scos-sensor, especially the section about
-[Actions and Hardware Support](
-    https://github.com/NTIA/scos-sensor/blob/SMBWTB475_refactor_radio_interface/README.md#actions-and-hardware-support).
 
 ## Table of Contents
 
@@ -36,7 +19,6 @@
 - [Contact](#contact)
 
 ## Overview of Repo Structure
->>>>>>> d10ab362
 
 - scos_actions/actions: This includes the base Action class, signals, and the following
   common action classes:
@@ -57,11 +39,7 @@
   implementations of the radio interface for particular signal analyzers are provided
   in separate repositories like [scos-usrp](https://github.com/NTIA/scos-usrp).
 
-<<<<<<< HEAD
-## 2. Running in scos-sensor
-=======
 ## Running in scos-sensor
->>>>>>> d10ab362
 
 Requires pip>=18.1 (upgrade using `python3 -m pip install --upgrade pip`) and
 python>=3.6.
@@ -89,11 +67,7 @@
 - test_single_frequency_iq_action
 - test_single_frequency_m4s_action
 
-<<<<<<< HEAD
-## 3. Development
-=======
 ## Development
->>>>>>> d10ab362
 
 This repository is intended to be used by all scos-sensor plugins. Therefore, only
 universal actions that apply to most RF measurement systems should be added to
@@ -354,7 +328,6 @@
 scos-actions. For an example of this, see [Adding Actions subsection](#adding-actions)
 above.
 
-<<<<<<< HEAD
 ### Supporting a Different Signal Analyzer
 
 [scos_usrp](https://github.com/NTIA/scos-usrp) adds support for the Ettus B2xx line of
@@ -418,17 +391,10 @@
 ). Then, when running scos-sensor, set the environment variable
 `BASE_IMAGE=<image tag>`.
 
-## 4. License
+## License
 
 See [LICENSE](LICENSE.md).
 
-## 5. Contact
-=======
-## License
-
-See [LICENSE](LICENSE.md).
-
 ## Contact
->>>>>>> d10ab362
 
 For technical questions about scos-actions, contact Justin Haze, jhaze@ntia.gov